--- conflicted
+++ resolved
@@ -30,17 +30,11 @@
     "typescript": "^4.6.3"
   },
   "dependencies": {
-<<<<<<< HEAD
-    "@colyseus/monitor": "^0.15.1",
-    "@colyseus/tools": "^0.15.15",
-    "colyseus": "^0.15.0",
-=======
     "@colyseus/core": "^0.16.0",
     "@colyseus/monitor": "^0.16.0",
     "@colyseus/playground": "^0.16.0",
     "@colyseus/tools": "^0.16.0",
     "colyseus": "^0.16.0",
->>>>>>> 36240a11
     "cors": "^2.8.5",
     "express": "^4.16.4"
   }
